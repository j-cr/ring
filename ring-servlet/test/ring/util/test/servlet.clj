--- conflicted
+++ resolved
@@ -77,29 +77,6 @@
                  :ssl-client-cert cert
                  :body            body}
           response (atom {})]
-<<<<<<< HEAD
-    (testing "request"
-      (letfn [(handler [r]
-               (are [k v] (= (r k) v)
-                 :server-port    8080
-                 :server-name    "foobar"
-                 :remote-addr    "127.0.0.1"
-                 :uri            "/foo"
-                 :query-string   "a=b"
-                 :scheme         :http
-                 :request-method :get
-                 :protocol       "HTTP/1.1"
-                 :headers        {"x-client" "Foo,Bar"
-                                  "x-server" "Baz"}
-                 :content-type   "text/plain"
-                 :content-length 10
-                 :character-encoding "UTF-8"
-                 :servlet-context-path "/foo"
-                 :ssl-client-cert cert
-                 :body            body)
-               {:status 200, :headers {}})]
-        (run-servlet handler request response)))
-=======
     (letfn [(handler [r]
              (are [k v] (= (r k) v)
                :server-port    8080
@@ -109,6 +86,7 @@
                :query-string   "a=b"
                :scheme         :http
                :request-method :get
+               :protocol       "HTTP/1.1"
                :headers        {"x-client" "Foo,Bar"
                                 "x-server" "Baz"
                                 "x-capital-i" "Qux"}
@@ -124,7 +102,6 @@
       (testing "mapping request header names to lower case"
         (with-locale (Locale. "tr")
           (run-servlet handler request response))))
->>>>>>> a7637363
     (testing "response"
       (letfn [(handler [r]
                {:status  200
