--- conflicted
+++ resolved
@@ -5,17 +5,10 @@
             :url "http://opensource.org/licenses/MIT"}
   :dependencies
     [[org.clojure/clojure "1.3.0"]
-<<<<<<< HEAD
-     [ring/ring-core "1.2.0"]
-     [ring/ring-devel "1.2.0"]
-     [ring/ring-jetty-adapter "1.2.0"]
-     [ring/ring-servlet "1.2.0"]]
-=======
      [ring/ring-core "1.2.1"]
      [ring/ring-devel "1.2.1"]
      [ring/ring-jetty-adapter "1.2.1"]
      [ring/ring-servlet "1.2.1"]]
->>>>>>> d891d881
   :plugins
     [[lein-sub "0.2.4"]
      [codox "0.6.6"]]
