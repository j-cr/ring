(defproject ring/ring-jetty-adapter "1.3.0-beta1"
  :description "Ring Jetty adapter."
  :url "https://github.com/ring-clojure/ring"
  :scm {:dir ".."}
  :license {:name "The MIT License"
            :url "http://opensource.org/licenses/MIT"}
<<<<<<< HEAD
  :dependencies [[ring/ring-core "1.3.0-beta1"]
                 [ring/ring-servlet "1.3.0-beta1"]
                 [org.eclipse.jetty/jetty-server "7.6.8.v20121106"]]
=======
  :dependencies [[ring/ring-core "1.2.0"]
                 [ring/ring-servlet "1.2.0"]
                 [org.eclipse.jetty/jetty-server "7.6.13.v20130916"]]
>>>>>>> dc811f62
  :profiles
  {:dev {:dependencies [[clj-http "0.6.4"]]}
   :1.4 {:dependencies [[org.clojure/clojure "1.4.0"]]}
   :1.5 {:dependencies [[org.clojure/clojure "1.5.1"]]}
   :1.6 {:dependencies [[org.clojure/clojure "1.6.0"]]}})<|MERGE_RESOLUTION|>--- conflicted
+++ resolved
@@ -4,15 +4,9 @@
   :scm {:dir ".."}
   :license {:name "The MIT License"
             :url "http://opensource.org/licenses/MIT"}
-<<<<<<< HEAD
   :dependencies [[ring/ring-core "1.3.0-beta1"]
                  [ring/ring-servlet "1.3.0-beta1"]
-                 [org.eclipse.jetty/jetty-server "7.6.8.v20121106"]]
-=======
-  :dependencies [[ring/ring-core "1.2.0"]
-                 [ring/ring-servlet "1.2.0"]
                  [org.eclipse.jetty/jetty-server "7.6.13.v20130916"]]
->>>>>>> dc811f62
   :profiles
   {:dev {:dependencies [[clj-http "0.6.4"]]}
    :1.4 {:dependencies [[org.clojure/clojure "1.4.0"]]}
